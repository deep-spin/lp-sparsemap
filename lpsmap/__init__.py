from .version import __version__
from .api.factors import (Xor, Or, AtMostOne, Imply, XorOut, OrOut,
                         AndOut, Budget, Pair)
<<<<<<< HEAD

from .api.factors_extension import Sequence, DepTree, SequenceBudget

=======
from .api.factors_extension import Sequence, DepTree
>>>>>>> 14bfba0f
from .api.api import FactorGraph

try:
    from .api.autograd import TorchFactorGraph
except ImportError:
    pass
<|MERGE_RESOLUTION|>--- conflicted
+++ resolved
@@ -1,13 +1,7 @@
 from .version import __version__
 from .api.factors import (Xor, Or, AtMostOne, Imply, XorOut, OrOut,
                          AndOut, Budget, Pair)
-<<<<<<< HEAD
-
 from .api.factors_extension import Sequence, DepTree, SequenceBudget
-
-=======
-from .api.factors_extension import Sequence, DepTree
->>>>>>> 14bfba0f
 from .api.api import FactorGraph
 
 try:
